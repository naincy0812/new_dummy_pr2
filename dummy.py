def read_file(filepath):
    file = open(, 'r')
    content = file.read()
    return content 
<<<<<<< HEAD
    file.close(

=======
    # file.close() is removed from this position
        # print("HI") is removed from this position
>>>>>>> eff1397f
data = read_file("data.txt")
print()<|MERGE_RESOLUTION|>--- conflicted
+++ resolved
@@ -2,12 +2,6 @@
     file = open(, 'r')
     content = file.read()
     return content 
-<<<<<<< HEAD
     file.close(
-
-=======
-    # file.close() is removed from this position
-        # print("HI") is removed from this position
->>>>>>> eff1397f
 data = read_file("data.txt")
 print()