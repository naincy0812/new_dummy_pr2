--- conflicted
+++ resolved
@@ -1,6 +1,3 @@
-<<<<<<< HEAD
-"""Module for calculating Fibonacci sequences."""
-
 def fibonacci(n):
     sequence = []
     a, b = 0, 1
@@ -10,8 +7,4 @@
     return sequence
 
 print(fibonacci(10))
-a=1 b=2
-=======
-print(fibonacci(10))
-a, b = 1, 2
->>>>>>> c2af4703
+a=1 b=2