--- conflicted
+++ resolved
@@ -1,10 +1,3 @@
-<<<<<<< HEAD
-print("hello india")
-print("hello world")
-
-print("new hello pr")
-
-=======
 
 def fibonacci(n):
     sequence = []
@@ -16,4 +9,3 @@
 
 
 print(fibonacci(10))
->>>>>>> 91b289b3
