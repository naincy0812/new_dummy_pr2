--- conflicted
+++ resolved
@@ -1,4 +1,4 @@
-<<<<<<< HEAD
+
 def factorial(n):
     if n == 0:
         return 1
@@ -8,7 +8,3 @@
 print(factorial(5))
 print("hello")
 a=1,b=2
-=======
-print("hello")
-a, b = 1, 2
->>>>>>> 6b45d695
